--- conflicted
+++ resolved
@@ -273,42 +273,33 @@
 func testAccAWSSSMParameterBasicConfigOverwrite(rName, pType, value string) string {
 	return fmt.Sprintf(`
 resource "aws_ssm_parameter" "foo" {
-<<<<<<< HEAD
-  name  = "test_parameter-%s"
-  description  = "description for parameter %s"
-  type  = "String"
-  value = "%s"
+  name  = "test_parameter-%[1]s"
+  description  = "description for parameter %[1]s"
+  type  = "%[2]s"
+  value = "%[3]s"
   overwrite = true
 }
-`, rName, rName, value)
+`, rName, pType, value)
 }
 
 func testAccAWSSSMParameterSecureConfig(rName string, value string) string {
 	return fmt.Sprintf(`
 resource "aws_ssm_parameter" "secret_foo" {
-  name  = "test_secure_parameter-%s"
-  description  = "description for parameter %s"
+  name  = "test_secure_parameter-%[1]s"
+  description  = "description for parameter %[1]s"
   type  = "SecureString"
-  value = "%s"
-}
-`, rName, rName, value)
-=======
-  name  = "%s"
-  type  = "%s"
-  value = "%s"
-  overwrite = true
-}
-`, rName, pType, value)
->>>>>>> 5293a0e3
+  value = "%[2]s"
+}
+`, rName, value)
 }
 
 func testAccAWSSSMParameterSecureConfigWithKey(rName string, value string) string {
 	return fmt.Sprintf(`
 resource "aws_ssm_parameter" "secret_foo" {
-  name  = "test_secure_parameter-%s"
-  description  = "description for parameter %s"
+  name  = "test_secure_parameter-%[1]s"
+  description  = "description for parameter %[1]s"
   type  = "SecureString"
-  value = "%s"
+  value = "%[2]s"
 	key_id = "${aws_kms_key.test_key.id}"
 }
 
@@ -316,7 +307,7 @@
   description             = "KMS key 1"
   deletion_window_in_days = 7
 }
-`, rName, rName, value)
+`, rName, value)
 }
 
 func TestAWSSSMParameterShouldUpdate(t *testing.T) {
